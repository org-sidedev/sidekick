--- conflicted
+++ resolved
@@ -45,25 +45,6 @@
 	Error          error
 }
 
-<<<<<<< HEAD
-// getHeaderRetrievalResult creates a SymbolRetrievalResult for a file header
-func getHeaderRetrievalResult(blocks []tree_sitter.SourceBlock, relativePath string) SymbolRetrievalResult {
-	return SymbolRetrievalResult{
-		SourceBlocks: blocks,
-		RelativePath: relativePath,
-	}
-}
-
-// getWildcardRetrievalResult creates a SymbolRetrievalResult for a whole-file retrieval
-func getWildcardRetrievalResult(blocks []tree_sitter.SourceBlock, relativePath string) SymbolRetrievalResult {
-	return SymbolRetrievalResult{
-		SourceBlocks: blocks,
-		RelativePath: relativePath,
-	}
-}
-
-=======
->>>>>>> 975f1430
 type DirectorySymDefRequest struct {
 	EnvContainer          env.EnvContainer
 	Requests              []FileSymDefRequest
@@ -445,16 +426,8 @@
 	return isWildcard
 }
 
-<<<<<<< HEAD
-func (sde *SymbolDefinitionExtraction) RetrieveSymbolDefinitions(envContainer env.EnvContainer) []SymbolRetrievalResult {
-	results := make([]SymbolRetrievalResult, len(sde.symbols))
-	allSymbolsFailed := true
-	relatedSymbols := sync.Map{}
-
-=======
 func (ca *CodingActivities) retrieveSymbolDefinitions(envContainer env.EnvContainer, symDefRequest FileSymDefRequest, numContextLines int, includeRelatedSymbols bool) []SymbolRetrievalResult {
 	results := make([]SymbolRetrievalResult, len(symDefRequest.SymbolNames))
->>>>>>> 975f1430
 	var wg sync.WaitGroup
 
 	baseDir := envContainer.Env.GetWorkingDirectory()
@@ -471,59 +444,21 @@
 			result.SymbolName = symbol
 			result.RelativePath = symDefRequest.FilePath
 
-			result := &results[i]
-			result.SymbolName = symbol
-			result.RelativePath = sde.filePath
-
 			// TODO optimize: don't re-parse the file for each symbol
-<<<<<<< HEAD
-			sourceBlocks, err := tree_sitter.GetSymbolDefinitions(sde.absolutePath, symbol, sde.numContextLines)
-=======
 			sourceBlocks, err := tree_sitter.GetSymbolDefinitions(absolutePath, symbol, numContextLines)
->>>>>>> 975f1430
 			if err != nil && strings.Contains(symbol, ".") {
 				// If the retrieval failed and the symbol name contains a ".",
 				// retry with only the part after the "."
 				// TODO make this language-specific and try several different alternative forms
 				lastDotIndex := strings.LastIndex(symbol, ".")
 				if lastDotIndex != -1 {
-<<<<<<< HEAD
-					sourceBlocks, err = tree_sitter.GetSymbolDefinitions(sde.absolutePath, symbol[lastDotIndex+1:], sde.numContextLines)
-=======
 					sourceBlocks, err = tree_sitter.GetSymbolDefinitions(absolutePath, symbol[lastDotIndex+1:], numContextLines)
->>>>>>> 975f1430
 				}
 			}
 
 			result.SourceBlocks = sourceBlocks
 			result.Error = err
 
-<<<<<<< HEAD
-			if err == nil {
-				allSymbolsFailed = false
-
-				if sde.includeRelatedSymbols {
-					symbolNameRange := sitterToLspRange(*sourceBlocks[0].NameRange)
-					related, err := sde.codingActivities.RelatedSymbolsActivity(context.Background(), RelatedSymbolsActivityInput{
-						RelativeFilePath: sde.filePath,
-						SymbolText:       symbol,
-						EnvContainer:     envContainer,
-						SymbolRange:      &symbolNameRange,
-					})
-					if err == nil {
-						result.RelatedSymbols = related
-						relatedSymbols.Store(symbol, related)
-					} else {
-						// hack to make the related symbol errors appear in the UI
-						errorSymbols := []RelatedSymbol{
-							{
-								Symbol:    tree_sitter.Symbol{Content: fmt.Sprintf("error getting related symbols: %v", err)},
-								Signature: tree_sitter.Signature{Content: fmt.Sprintf("error getting related symbols: %v", err)},
-							},
-						}
-						result.RelatedSymbols = errorSymbols
-						relatedSymbols.Store(symbol, errorSymbols)
-=======
 			if err == nil && includeRelatedSymbols && len(sourceBlocks) > 0 {
 				symbolNameRange := sitterToLspRange(*sourceBlocks[0].NameRange)
 				related, err := ca.RelatedSymbolsActivity(context.Background(), RelatedSymbolsActivityInput{
@@ -540,7 +475,6 @@
 							Symbol:    tree_sitter.Symbol{Content: fmt.Sprintf("error getting related symbols: %v", err)},
 							Signature: tree_sitter.Signature{Content: fmt.Sprintf("error getting related symbols: %v", err)},
 						},
->>>>>>> 975f1430
 					}
 				}
 			}
@@ -548,70 +482,7 @@
 	}
 	wg.Wait()
 
-<<<<<<< HEAD
-	// Filter out empty results from skipped symbols
-	filteredResults := make([]SymbolRetrievalResult, 0, len(results))
-	for _, result := range results {
-		if result.SymbolName != "" && result.SymbolName != "*" {
-			filteredResults = append(filteredResults, result)
-		}
-	}
-
-	return filteredResults
-}
-
-func (sde *SymbolDefinitionExtraction) WriteSymbolDefinitions(
-	symbolDefinitions [][]tree_sitter.SourceBlock,
-	symbolErrors []error,
-	relativeFilePathsBySymbolName **map[string][]string,
-	relatedSymbols map[string][]RelatedSymbol,
-) {
-	// Write the symbol definition blocks
-	for i, symbol := range sde.symbols {
-		if symbolErrors[i] != nil {
-			if *relativeFilePathsBySymbolName == nil {
-				filePaths, err := getRelativeFilePathsBySymbolName(sde.directoryPath)
-				if err != nil {
-					sde.WriteFailure(fmt.Sprintf("error getting file paths by symbol name: %v\n", err))
-				}
-				*relativeFilePathsBySymbolName = &filePaths
-			}
-
-			message := getHintForSymbolDefResultFailure(symbolErrors[i], sde.directoryPath, sde.filePath, symbol, *relativeFilePathsBySymbolName)
-			// write to both sd and failure: failure is for business logic, sd is what the LLM/user sees
-			sde.WriteFailure(sde.blockHeader)
-			sde.WriteFailure(message)
-		} else {
-			if len(symbolDefinitions[i]) > 1 {
-				sde.WriteSymbolDef(fmt.Sprintf("NOTE: Multiple definitions were found for symbol %s:\n\n", symbol))
-
-				// Merge adjacent or overlapping source blocks when they are duplicates beside each other
-				// TODO /gen remove in favor of merging in the BulkGetSymbolDefinitions method
-				sourceCodeLines := strings.Split(string(*symbolDefinitions[i][0].Source), "\n")
-				symbolDefinitions[i] = tree_sitter.MergeAdjacentOrOverlappingSourceBlocks(symbolDefinitions[i], sourceCodeLines)
-			}
-			for _, symbolDefinition := range symbolDefinitions[i] {
-				sde.WriteSymbolDef(sde.blockHeader)
-				sde.WriteSymbolDef(fmt.Sprintf("Symbol: %s\n", symbol))
-				sde.WriteSymbolDef(fmt.Sprintf("Lines: %d-%d\n", symbolDefinition.Range.StartPoint.Row+1, symbolDefinition.Range.EndPoint.Row+1))
-				sde.WriteSymbolDef(CodeFenceStartForLanguage(sde.langName))
-				defString := symbolDefinition.String()
-				sde.WriteSymbolDef(defString)
-				if !strings.HasSuffix(defString, "\n") {
-					sde.WriteSymbolDef("\n")
-				}
-				sde.WriteSymbolDef(codeFenceEnd)
-
-				// Write related symbols information
-				if related, ok := relatedSymbols[symbol]; ok && len(related) > 0 {
-					sde.writeRelatedSymbols(symbol, related)
-				}
-			}
-		}
-	}
-=======
 	return results
->>>>>>> 975f1430
 }
 
 // TODO: make this configurable, and/or more dynamic depending on the codebase's symbol graph structure
