package dev

import (
	"encoding/json"
	"fmt"
	"sidekick/common"
	"sidekick/domain"
	"sidekick/llm"
	"strings"

	"github.com/invopop/jsonschema"
	"github.com/sashabaranov/go-openai"
	"go.temporal.io/sdk/workflow"
)

type buildDevPlanState struct {
	contextSizeExtension        int
	hasRevisedPerPlanningPrompt bool
	hasRevisedPerReproPrompt    bool
	devPlan                     DevPlan
	planningPrompt              string
	reproduceIssue              bool
}

var recordDevPlanTool = llm.Tool{
	Name:        "record_dev_plan",
	Description: "Records a step-by-step software development plan to fulfill the specified requirements.",
	Parameters:  (&jsonschema.Reflector{ExpandedStruct: true}).Reflect(&DevPlan{}),
}

type DevPlan struct {
	Analysis  string    `json:"analysis" jsonschema:"description=High-level analysis of what the plan will require before defining the individual steps."`
	Steps     []DevStep `json:"steps" jsonschema:"description=The top-level steps that must be executed to fulfill the given requirements. This should be a pretty short list."`
	Complete  bool      `json:"is_planning_complete" jsonschema:"description=Is the plan itself complete - not the actual execution of the plan\\, but the plan itself. Should be written out AFTER the steps in the plan\\, since completion is hard to figure out before the plan is written out."`
	Learnings []string  `json:"learnings" jsonschema:"description=What was learned while developing the plan that will aid in execution? If the plan is not complete\\, what did we learn that will help us complete the rest of this plan?"`
}

func CleanSteps(steps []DevStep) []DevStep {
	cleanedSteps := []DevStep{}
	for _, step := range steps {
		if step.Type != "None" && step.Type != "none" && step.Type != "Skip" && step.Type != "skip" && step.Type != "" {
			cleanedSteps = append(cleanedSteps, step)
		}
	}
	return cleanedSteps
}

func ValidateAndCleanPlan(plan DevPlan) (DevPlan, error) {
	plan.Steps = CleanSteps(plan.Steps)
	return plan, nil
}

// TODO also add EstimatedDevStep struct, or do it in one go within DevStep with an StepSize field
type DevStep struct {
	StepNumber         string `json:"step_number" jsonschema:"description=Hierarchical step number in the plan\\, eg \"1\" for the first top-level step\\, and \"2.1\" for the first sub-step of the second top-level step"`
	Title              string `json:"title" jsonschema:"description=Summary of the step's purpose"`
	Definition         string `json:"definition" jsonschema:"description=Information about what to do in this step. Should be short\\, yet include enough initial context/information for someone to be able to start performing the step."`
	Type               string `json:"type" jsonschema:"enum=edit,description=\"edit\" means code or non-code plaintext files must be created\\, deleted and/or edited. searching for text or code context in the repo can also be done in the same step. \"other\" means that other actions than the standard ones are required\\, so this will ask for external help"`
	CompletionAnalysis string `json:"completion_analysis" jsonschema:"description=Brief analysis of the minimal checks that should be done to confirm the step was successfully completed"`
}

func (plan DevPlan) String() string {
	writer := &strings.Builder{}
	for i, step := range plan.Steps {
		if i > 0 {
			writer.WriteString("\n")
		}
		writer.WriteString(step.String())
	}
	return writer.String()
}

func (step DevStep) String() string {
	writer := &strings.Builder{}
	level := len(strings.Split(step.StepNumber, ".")) - 1
	writer.WriteString(strings.Repeat("  ", level))
	writer.WriteString(step.StepNumber)
	writer.WriteString(") ")
	writer.WriteString(step.Title)
	writer.WriteString("\n")
	writer.WriteString(strings.ReplaceAll(strings.Trim(step.Definition, "\n"), "\n", "\n"+strings.Repeat("  ", level+1)))
	return writer.String()
}

func BuildDevPlan(dCtx DevContext, requirements, planningPrompt string, reproduceIssue bool) (*DevPlan, error) {
	return RunSubflow(dCtx, "Build Dev Plan", func(_ domain.Subflow) (*DevPlan, error) {
		return buildDevPlanSubflow(dCtx, requirements, planningPrompt, reproduceIssue)
	})
}

func buildDevPlanSubflow(dCtx DevContext, requirements, planningPrompt string, reproduceIssue bool) (*DevPlan, error) {
	codeContext, fullCodeContext, err := PrepareInitialCodeContext(dCtx, requirements, nil, nil)
	if err != nil {
		return nil, fmt.Errorf("failed to prepare code context: %w", err)
	}
	contextSizeExtension := len(fullCodeContext) - len(codeContext)

	chatHistory := &[]llm.ChatMessage{}
	addDevPlanPrompt(dCtx, chatHistory, InitialPlanningInfo{
		CodeContext:    codeContext,
		Requirements:   requirements,
		PlanningPrompt: planningPrompt,
		ReproduceIssue: reproduceIssue,
	})

	maxIterations := 17
	if dCtx.RepoConfig.MaxPlanningIterations > 0 {
		maxIterations = dCtx.RepoConfig.MaxPlanningIterations
	}

	initialState := &buildDevPlanState{
		contextSizeExtension:        contextSizeExtension,
		hasRevisedPerPlanningPrompt: false,
		hasRevisedPerReproPrompt:    false,
		planningPrompt:              planningPrompt,
		reproduceIssue:              reproduceIssue,
	}

	result, err := LlmLoop(
		dCtx,
		chatHistory,
		buildDevPlanIteration,
		WithInitialState(initialState),
		WithFeedbackEvery(5),
		WithMaxIterations(maxIterations),
	)
	if err != nil {
		return nil, fmt.Errorf("failed to run LlmLoop: %w", err)
	}

	return result, nil
}

func buildDevPlanIteration(iteration *LlmIteration) (*DevPlan, error) {
	state, ok := iteration.State.(*buildDevPlanState)
	if !ok {
		return nil, fmt.Errorf("Invalid llm iteration state type, expected *buildDevPlanState: %v", iteration.State)
	}

	maxLength := min(defaultMaxChatHistoryLength+state.contextSizeExtension, extendedMaxChatHistoryLength)
	ManageChatHistory(iteration.ExecCtx, iteration.ChatHistory, maxLength)

	chatCtx := iteration.ExecCtx.WithCancelOnPause()
	chatResponse, err := generateDevPlan(chatCtx, iteration.ChatHistory)
	if iteration.ExecCtx.GlobalState != nil && iteration.ExecCtx.GlobalState.Paused {
		return nil, nil // continue the loop: UserRequestIfPaused will handle the pause
	}
	if err != nil {
		return nil, fmt.Errorf("error executing OpenAI chat completion activity: %w", err)
	}

	*iteration.ChatHistory = append(*iteration.ChatHistory, chatResponse.ChatMessage)

	if len(chatResponse.ToolCalls) > 0 {
		toolCall := chatResponse.ToolCalls[0]
		if toolCall.Name == recordDevPlanTool.Name {
			unvalidatedDevPlan, err := unmarshalPlan(toolCall.Arguments)
			if err != nil {
				addToolCallResponse(iteration.ChatHistory, ToolCallResponseInfo{
					Response:     "Please output a new plan: Plan failed to be parsed and was NOT recorded: " + err.Error(),
					FunctionName: recordDevPlanTool.Name,
					ToolCallId:   toolCall.Id,
					IsError:      true,
				})
				return nil, nil // continue the loop
			}

			validatedDevPlan, err := ValidateAndCleanPlan(unvalidatedDevPlan)
			if err != nil {
				addToolCallResponse(iteration.ChatHistory, ToolCallResponseInfo{
					Response:     "Please output a new plan: Plan failed validation and was NOT recorded: " + err.Error(),
					FunctionName: recordDevPlanTool.Name,
					ToolCallId:   toolCall.Id,
					IsError:      true,
				})
				return nil, nil // continue the loop
			}

			state.devPlan = validatedDevPlan
			if validatedDevPlan.Complete {
				if !state.hasRevisedPerPlanningPrompt && state.planningPrompt != "" {
					state.hasRevisedPerPlanningPrompt = true
					addToolCallResponse(iteration.ChatHistory, ToolCallResponseInfo{
						Response:     "List out all conditions/requirements in the following instructions. Then consider whether the plan meets each one, one by one. Once you have done that, then rewrite & record the plan as needed to ensure it meets all conditions/requirements.\n\nInstructions follow:\n\n" + state.planningPrompt,
						FunctionName: recordDevPlanTool.Name,
						ToolCallId:   toolCall.Id,
					})
					return nil, nil // continue the loop
				}

				if !state.hasRevisedPerReproPrompt && state.reproduceIssue {
					state.hasRevisedPerReproPrompt = true
					addToolCallResponse(iteration.ChatHistory, ToolCallResponseInfo{
						Response:     reviseReproPrompt,
						FunctionName: recordDevPlanTool.Name,
						ToolCallId:   toolCall.Id,
					})
					return nil, nil // continue the loop
				}

				userResponse, err := ApproveDevPlan(iteration.ExecCtx, validatedDevPlan)
				if err != nil {
					return nil, fmt.Errorf("error getting plan approval: %w", err)
				}

				v := workflow.GetVersion(iteration.ExecCtx, "dev-plan", workflow.DefaultVersion, 1)
				if v == 1 {
					iteration.NumSinceLastFeedback = 0
				}

				if userResponse.Approved != nil && *userResponse.Approved {
					return &validatedDevPlan, nil
				} else {
					addToolCallResponse(iteration.ChatHistory, ToolCallResponseInfo{
						Response:     "Plan was not approved and therefore not recorded. Please continue planning by taking this feedback into account:\n\n" + userResponse.Content,
						FunctionName: toolCall.Name,
						ToolCallId:   toolCall.Id,
					})
				}
			} else {
				addToolCallResponse(iteration.ChatHistory, ToolCallResponseInfo{
					Response:     "Recorded plan progress, but the plan is not complete yet based on the \"is_planning_complete\" boolean field value being set to false. Do some more research or thinking or get help/input to complete the plan, as needed. Once the planning is complete, record the plan again in full.",
					FunctionName: recordDevPlanTool.Name,
					ToolCallId:   toolCall.Id,
				})
			}
		} else {
			toolCallResponseInfo, err := handleToolCall(iteration.ExecCtx, toolCall)
			if err != nil {
				return nil, fmt.Errorf("error handling tool call: %w", err)
			}

			if len(toolCallResponseInfo.Response) > 5000 {
				state.contextSizeExtension += len(toolCallResponseInfo.Response) - 5000
			}

			addToolCallResponse(iteration.ChatHistory, toolCallResponseInfo)
			if toolCall.Name == getHelpOrInputTool.Name {
				iteration.NumSinceLastFeedback = 0
			}
		}
	} else if chatResponse.StopReason == string(openai.FinishReasonStop) || chatResponse.StopReason == string(openai.FinishReasonToolCalls) {
		addToolCallResponse(iteration.ChatHistory, ToolCallResponseInfo{
			Response:     "Expected a tool call to record the plan, but didn't get it. Embedding the json in the content is not sufficient. Please record the plan via the " + recordDevPlanTool.Name + " tool.",
			FunctionName: recordDevPlanTool.Name,
		})
	} else { // FIXME handle other stop reasons with more specific logic
		feedbackInfo := FeedbackInfo{Feedback: "Expected a tool call to record the dev requirements, but didn't get it. Embedding the json in the content is not sufficient. Please record the plan via the " + recordDevRequirementsTool.Name + " tool."}
		addDevRequirementsPrompt(iteration.ChatHistory, feedbackInfo)
	}

	return nil, nil // continue the loop
}

func unmarshalPlan(jsonStr string) (DevPlan, error) {
	var plan DevPlan
	err := json.Unmarshal([]byte(llm.RepairJson(jsonStr)), &plan)
	if err != nil {
		return DevPlan{}, fmt.Errorf("failed to unmarshal json for plan: %v", err)
	}
	return plan, nil
}

<<<<<<< HEAD
func getPlanningInput(dCtx DevContext, chatHistory *[]llm.ChatMessage, promptInfo PromptInfo) llm.ToolChatOptions {
	// TODO extract chat message building into a separate function
	var content string
	role := llm.ChatMessageRoleUser
	name := ""
	toolCallId := ""
	skip := false
	cacheControl := ""
	switch info := promptInfo.(type) {
	case InitialPlanningInfo:
		content = buildInitialRecordPlanPrompt(dCtx, info.CodeContext, info.Requirements, info.PlanningPrompt, info.ReproduceIssue)
		cacheControl = "ephemeral"
	case FeedbackInfo:
		content = info.Feedback
	case SkipInfo:
		skip = true
	case ToolCallResponseInfo:
		role = llm.ChatMessageRoleTool
		content = info.Response
		name = info.FunctionName
		toolCallId = info.TooCallId
	default:
		panic("Unsupported prompt type for planning: " + promptInfo.GetType())
	}

	if !skip {
		newMessage := llm.ChatMessage{
			Role:         role,
			Content:      content,
			Name:         name,
			ToolCallId:   toolCallId,
			CacheControl: cacheControl,
		}
		*chatHistory = append(*chatHistory, newMessage)
	}

=======
func generateDevPlan(dCtx DevContext, chatHistory *[]llm.ChatMessage) (*llm.ChatMessageResponse, error) {
>>>>>>> adc351e1
	tools := []*llm.Tool{
		&recordDevPlanTool,
		getRetrieveCodeContextTool(),
		&bulkSearchRepositoryTool,
		&bulkReadFileTool,
	}
	if !dCtx.RepoConfig.DisableHumanInTheLoop {
		tools = append(tools, &getHelpOrInputTool)
	}

	modelConfig := dCtx.GetModelConfig(common.PlanningKey, 0, "default")

	chatOptions := llm.ToolChatOptions{
		Secrets: *dCtx.Secrets,
		Params: llm.ToolChatParams{
			Messages: *chatHistory,
			Tools:    tools,
			ToolChoice: llm.ToolChoice{
				Type: llm.ToolChoiceTypeAuto,
			},
			ModelConfig: modelConfig,
		},
	}

	return TrackedToolChat(dCtx, "Generate Dev Plan", chatOptions)
}

// TODO we should determine if the code context is too large programmatically
// instead of depending on the LLM's notion of "too large", which is bound to be
// extremely unreliable
func buildInitialRecordPlanPrompt(dCtx DevContext, codeContext, requirements, planningPrompt string, reproduceIssue bool) string {
	data := map[string]interface{}{
		"codeContext":            codeContext,
		"requirements":           requirements,
		"recordPlanFunctionName": recordDevPlanTool.Name,
		"planningPrompt":         planningPrompt,
		"reproducePrompt":        reproducePrompt,
		"reproduceIssue":         reproduceIssue,
	}
	if !dCtx.RepoConfig.DisableHumanInTheLoop {
		data["getHelpOrInputFunctionName"] = getHelpOrInputTool.Name
	}
	return RenderPrompt(RecordPlanInitial, data)
}

func ApproveDevPlan(dCtx DevContext, devPlan DevPlan) (*UserResponse, error) {
	req := RequestForUser{
		Content:       "Please approve or reject the development plan:\n\n" + devPlan.String() + "\n\nDo you approve this plan? If not, please provide feedback on what needs to be changed.",
		RequestParams: map[string]interface{}{"approveTag": "approve_plan", "rejectTag": "reject_plan"},
	}
	actionCtx := dCtx.NewActionContext("Approve Dev Plan")
	return GetUserApproval(actionCtx, req.Content, req.RequestParams)
}

// List out all conditions/requirements in the following instructions. Then
// consider whether the plan meets each one, one by one. Once you have done that,
// then rewrite & record the plan as needed to ensure it meets all
// conditions/requirements.
//
// Instructions follow
const reproducePrompt = `
I want you to determine the arrangement, action and assertion (ala AAA:
Arrange-Act-Assert) for a test that would reproduce the bug report: the
assertion should test the key behavior being reported, and the assertion should
be written such that it fails with the current buggy code, but will pass when
the code is fixed.`

const reviseReproPrompt = reproducePrompt + ` If you need to look up further code to determine the right
AAA to achieve this, do so before recording the plan again.

We want to reproduce the bug accurately before fixing it, so the plan should
include at least one step that creates a test that reproduces the issue. In that
step, describe the AAA in detail, and ensure you include the predicted failure of
the test prior to fixing the bug as part of the completion_analysis.
`

func addDevPlanPrompt(dCtx DevContext, chatHistory *[]llm.ChatMessage, promptInfo PromptInfo) {
	var content string
	role := llm.ChatMessageRoleUser
	cacheControl := ""
	switch info := promptInfo.(type) {
	case InitialPlanningInfo:
		content = buildInitialRecordPlanPrompt(dCtx, info.CodeContext, info.Requirements, info.PlanningPrompt, info.ReproduceIssue)
		cacheControl = "ephemeral"
	case FeedbackInfo:
		content = info.Feedback
	case ToolCallResponseInfo:
		addToolCallResponse(chatHistory, info)
		return
	default:
		panic("Unsupported prompt type for dev plan: " + promptInfo.GetType())
	}
	*chatHistory = append(*chatHistory, llm.ChatMessage{
		Role:         role,
		Content:      content,
		CacheControl: cacheControl,
	})
}<|MERGE_RESOLUTION|>--- conflicted
+++ resolved
@@ -261,46 +261,7 @@
 	return plan, nil
 }
 
-<<<<<<< HEAD
-func getPlanningInput(dCtx DevContext, chatHistory *[]llm.ChatMessage, promptInfo PromptInfo) llm.ToolChatOptions {
-	// TODO extract chat message building into a separate function
-	var content string
-	role := llm.ChatMessageRoleUser
-	name := ""
-	toolCallId := ""
-	skip := false
-	cacheControl := ""
-	switch info := promptInfo.(type) {
-	case InitialPlanningInfo:
-		content = buildInitialRecordPlanPrompt(dCtx, info.CodeContext, info.Requirements, info.PlanningPrompt, info.ReproduceIssue)
-		cacheControl = "ephemeral"
-	case FeedbackInfo:
-		content = info.Feedback
-	case SkipInfo:
-		skip = true
-	case ToolCallResponseInfo:
-		role = llm.ChatMessageRoleTool
-		content = info.Response
-		name = info.FunctionName
-		toolCallId = info.TooCallId
-	default:
-		panic("Unsupported prompt type for planning: " + promptInfo.GetType())
-	}
-
-	if !skip {
-		newMessage := llm.ChatMessage{
-			Role:         role,
-			Content:      content,
-			Name:         name,
-			ToolCallId:   toolCallId,
-			CacheControl: cacheControl,
-		}
-		*chatHistory = append(*chatHistory, newMessage)
-	}
-
-=======
 func generateDevPlan(dCtx DevContext, chatHistory *[]llm.ChatMessage) (*llm.ChatMessageResponse, error) {
->>>>>>> adc351e1
 	tools := []*llm.Tool{
 		&recordDevPlanTool,
 		getRetrieveCodeContextTool(),
