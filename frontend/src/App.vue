<script setup lang="ts">
import { RouterLink, RouterView } from 'vue-router'
import { ref, onMounted } from 'vue'
import { store } from './lib/store'
import type { Ref } from 'vue'
import type { Workspace } from './lib/models'

const workspaces: Ref<Workspace[]> = ref([])

const fetchWorkspaces = async () => {
  const response = await fetch('/api/v1/workspaces')
  const data = await response.json()
  workspaces.value = data.workspaces.sort((a: Workspace, b: Workspace) => a.name.localeCompare(b.name))
}
const mode = import.meta.env.MODE

<<<<<<< HEAD
onMounted(async () => {
  if (import.meta.env.MODE === 'development') {
=======
onMounted(() => {
  if (mode === 'development') {
>>>>>>> adc351e1
    document.title = 'Sidekick Dev'
    let metaThemeColor = document.querySelector('meta[name="theme-color"]')
    if (!metaThemeColor) {
      metaThemeColor = document.createElement('meta')
    }
    metaThemeColor.setAttribute('content', '#4CAF50')
  }

  const storedWorkspaceId = localStorage.getItem('selectedWorkspaceId')

  if (storedWorkspaceId) {
    store.selectWorkspaceId(storedWorkspaceId)
  }

  await fetchWorkspaces()
  if (!storedWorkspaceId && workspaces.value.length > 0) {
    // If no workspace was previously selected, select the one with
    // lexicographically last ID (more recently created)
    const workspaceId = [...workspaces.value].map(w => w.id).sort().reverse()[0]
    if (workspaceId) {
      store.selectWorkspaceId(workspaceId)
      localStorage.setItem('selectedWorkspaceId', workspaceId)
    }
  }
})

const selectedWorkspace = () => {
  console.log('selectedWorkspace', store.workspaceId)
  if (store.workspaceId) {
    localStorage.setItem('selectedWorkspaceId', store.workspaceId)
  }
}

</script>

<template>
  <link rel="preconnect" href="https://fonts.googleapis.com">
  <link rel="preconnect" href="https://fonts.gstatic.com" crossorigin="">
  <link href="https://fonts.googleapis.com/css2?family=JetBrains+Mono:ital,wght@0,100..800;1,100..800&display=swap" rel="stylesheet">

  <div class="app-container">
    <div class="sidebar">
      <RouterLink id="logo-link" to="/kanban"><div id="logo">~</div></RouterLink>

      <nav class="container">
        <RouterLink to="/kanban">Board</RouterLink>
        <RouterLink to="/archived-tasks">Archived Tasks</RouterLink>
        <RouterLink to="/workspaces/new">+Space</RouterLink>
      </nav>
    </div>

    <div class="main-content">
      <header>
        <div class="container">
          <div class="workspace-selector">
            <select v-model="store.workspaceId" @change="selectedWorkspace">
              <option v-for="workspace in workspaces" :key="workspace.id" :value="workspace.id">
                {{ workspace.name }}
              </option>
            </select>
            <RouterLink v-if="mode === 'development'" :to="'/workspaces/' + store.workspaceId" class="edit-workspace-button">⚙️</RouterLink>
          </div>

          <!--RouterLink to="/kanban">Kanban</RouterLink-->
        </div>
      </header>

      <main>
        <RouterView/>
      </main>
    </div>
  </div>
</template>

<style scoped>
/* Define the grid container */
.app-container {
  display: grid;
  grid-template-columns: auto minmax(0, 1fr);
  grid-template-rows: auto 1fr;
  grid-template-areas:
    "sidebar header"
    "sidebar main";
  height: 100vh;
  width: 100vw;
  --workspace-select-background-color: var(--color-background-hover);
}

@media (prefers-color-scheme: light) {
  .app-container {
    --workspace-select-background-color: var(--color-background-mute);
  }
}

/* Assign grid areas */
.sidebar {
  grid-area: sidebar;
  padding: 0 1rem;
  display: flex;
  flex-direction: column;
  background-color: var(--color-background);
  border-right: 1px solid var(--color-border);
}

header {
  grid-area: header;
  line-height: 1.5;
  max-height: 100vh;
  width: 100%;
  padding: 1rem 0;
  position: fixed;
  background-color: var(--color-background-soft);
  z-index: 1;
}

.workspace-selector {
  display: flex;
  align-items: center;
}

.workspace-selector select {
  padding: 0.2rem;
  font-size: 0.9rem;
  background-color: var(--workspace-select-background-color);
  color: var(--color-text);
  border: 1px solid var(--color-border-contrast);
  border-radius: 0.25rem;
  margin-right: 0.5rem;
}

.edit-workspace-button {
  font-size: 1.2rem;
  color: var(--color-text);
  opacity: 0.5;
  transition: opacity 0.3s ease;
  text-decoration: none;
}

.edit-workspace-button:hover {
  opacity: 1;
}

.main-content {
  grid-area: main;
  background-color: var(--color-background-soft);
  padding-left: 1rem;
  height: 100vh;
  width: 100%;
}

main {
  padding-top: 3.6rem;
  height: 100vh;
  overflow: scroll;
}

#logo-link {
  overflow: hidden;
  margin: 0 -1rem;
  padding: 0 1rem;
}


#logo {
  height: 100%;
  position: relative;
  word-spacing: -0.2em;
  letter-spacing: -0.07em;

  background:  linear-gradient(90deg, rgba(176, 78, 241, 0.7) 0%, rgba(253,29,29,0.45) 100%), #fff;
  background-clip: text;
  -webkit-text-fill-color: transparent;
  font-size: 4rem;
  font-weight: 500;
  font-style: italic;

  background-position-x: 0%;
  padding-right: 0.6rem;
  padding-left: 3.5px;
  line-height: 0.6;
  vertical-align: middle;
}

nav {
  font-size: 12px;
  text-align: center;
}

nav a.router-link-exact-active {
  filter: brightness(1.0);
}

nav a:hover {
  background-color: rgba(255, 255, 255, 0.07)
}

@media (prefers-color-scheme: light) {
  nav a:hover {
    background-color: rgba(0, 0, 0, 0.07);
  }
  #logo-link {
    filter: brightness(1.2);
  }
  #logo-link:hover {
    filter: brightness(1.3);
  }
}

nav a {
  color: var(--color-text);
  filter: brightness(0.8);
  display: block;
  margin: 0 -1rem;
  padding: 1rem;
  border-left: 1px solid var(--color-border);
}

nav a:first-of-type {
  border: 0;
}

@media (min-width: 1024px) {
  header {
    display: flex;
    place-items: center;
    z-index: 100;
  }
  header .wrapper {
    display: flex;
    place-items: flex-start;
    flex-wrap: wrap;
  }

  nav {
    font-size: 1rem;
    padding: 0.25rem 0;
  }
}
</style><|MERGE_RESOLUTION|>--- conflicted
+++ resolved
@@ -14,13 +14,8 @@
 }
 const mode = import.meta.env.MODE
 
-<<<<<<< HEAD
 onMounted(async () => {
-  if (import.meta.env.MODE === 'development') {
-=======
-onMounted(() => {
   if (mode === 'development') {
->>>>>>> adc351e1
     document.title = 'Sidekick Dev'
     let metaThemeColor = document.querySelector('meta[name="theme-color"]')
     if (!metaThemeColor) {
