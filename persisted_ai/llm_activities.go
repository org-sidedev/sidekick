package persisted_ai

import (
	"context"
	"errors"
	"fmt"
<<<<<<< HEAD
	"log"
	"sidekick/common"
=======
>>>>>>> 0fa6b2c1
	"sidekick/domain"
	"sidekick/llm"
	"sidekick/srv"
	"strings"

	"github.com/rs/zerolog/log"
	"go.temporal.io/sdk/activity"
)

type ChatStreamOptions struct {
	llm.ToolChatOptions
	WorkspaceId  string
	FlowId       string
	FlowActionId string
}

type LlmActivities struct {
	Streamer srv.Streamer
}

func (la *LlmActivities) ChatStream(ctx context.Context, options ChatStreamOptions) (*llm.ChatMessageResponse, error) {
	deltaChan := make(chan llm.ChatMessageDelta, 10)
	go func() {
		defer func() {
			// Mark the end of the stream
			err := la.Streamer.EndFlowEventStream(context.Background(), options.WorkspaceId, options.FlowId, options.FlowActionId)
			if err != nil {
				log.Error().Err(err).Msg("failed to mark the end of the flow event stream")
			}
		}()
		for delta := range deltaChan {
			// Record heartbeat only if we're in an activity context to avoid panic.
			if activity.IsActivity(ctx) {
				activity.RecordHeartbeat(ctx, delta)
			}

			contentBuilder := strings.Builder{}
			if delta.Content != "" {
				//fmt.Print(delta.Content)
				contentBuilder.WriteString(delta.Content)
			}
			if delta.ToolCalls != nil {
				for _, toolCall := range delta.ToolCalls {
					if toolCall.Name != "" {
						//fmt.Printf("toolName = %s\n", toolCall.Name)
						contentBuilder.WriteString(fmt.Sprintf("toolName = %s\n", toolCall.Name))
					}
					if toolCall.Arguments != "" {
						//fmt.Print(toolCall.Arguments)
						contentBuilder.WriteString(toolCall.Arguments)
					}
				}
			}

			flowEventDelta := domain.ChatMessageDeltaEvent{
				FlowActionId:     options.FlowActionId,
				EventType:        domain.ChatMessageDeltaEventType,
				ChatMessageDelta: delta,
			}
			err := la.Streamer.AddFlowEvent(context.Background(), options.WorkspaceId, options.FlowId, flowEventDelta)
			if err != nil {
				log.Error().Err(err).Msg("failed to add chat message delta flow event to stream")
			}
		}

	}()

	toolChatter, err := getToolChatter(options.Params.ModelConfig)
	if err != nil {
		log.Error().Err(err).Msg("Failed to get tool chatter")
		return nil, err
	}
	return toolChatter.ChatStream(ctx, options.ToolChatOptions, deltaChan)
}

<<<<<<< HEAD
func getToolChatter(config common.ModelConfig) (llm.ToolChatter, error) {
	providerType, err := getProviderType(config.Provider)
	if err != nil {
		return nil, err
	}
=======
func getToolChatter(provider llm.ToolChatProvider, model string) (llm.ToolChatter, error) {
	switch provider {
	case llm.UnspecifiedToolChatProvider:
		if strings.HasPrefix(model, "gpt") || strings.HasPrefix(model, "o1") || strings.HasPrefix(model, "o3") {
			return llm.OpenaiToolChat{}, nil
		}
>>>>>>> 0fa6b2c1

	switch providerType {
	case llm.OpenaiToolChatProviderType:
		return llm.OpenaiToolChat{}, nil
	case llm.OpenaiCompatibleToolChatProviderType:
		localConfig, err := common.LoadSidekickConfig(common.GetSidekickConfigPath())
		if err != nil {
			return nil, fmt.Errorf("failed to load local config: %w", err)
		}
		for _, p := range localConfig.Providers {
			if p.Type == string(providerType) {
				return llm.OpenaiToolChat{
					BaseURL:      p.BaseURL,
					DefaultModel: p.DefaultLLM,
				}, nil
			}
		}
		return nil, fmt.Errorf("configuration not found for provider named: %s", config.Provider)
	case llm.AnthropicToolChatProviderType:
		return llm.AnthropicToolChat{}, nil
	case llm.UnspecifiedToolChatProviderType:
		return nil, errors.New("tool chat provider was not specified")

	default:
		return nil, fmt.Errorf("unsupported tool chat provider type: %s", providerType)
	}
}

func getProviderType(s string) (llm.ToolChatProviderType, error) {
	switch s {
	case "openai":
		return llm.OpenaiToolChatProviderType, nil
	case "anthropic":
		return llm.AnthropicToolChatProviderType, nil
	case "mock":
		return llm.ToolChatProviderType("mock"), nil
	}

	// TODO first try workspace config to determine provider type, then fallback to local config
	localConfig, err := common.LoadSidekickConfig(common.GetSidekickConfigPath())
	if err != nil {
		return llm.UnspecifiedToolChatProviderType, fmt.Errorf("failed to load local config: %w", err)
	}

	for _, provider := range localConfig.Providers {
		if provider.Name == s {
			return llm.ToolChatProviderType(provider.Type), nil
		}
	}

	return llm.UnspecifiedToolChatProviderType, fmt.Errorf("unknown provider: %s", s)
}<|MERGE_RESOLUTION|>--- conflicted
+++ resolved
@@ -4,11 +4,7 @@
 	"context"
 	"errors"
 	"fmt"
-<<<<<<< HEAD
-	"log"
 	"sidekick/common"
-=======
->>>>>>> 0fa6b2c1
 	"sidekick/domain"
 	"sidekick/llm"
 	"sidekick/srv"
@@ -84,20 +80,11 @@
 	return toolChatter.ChatStream(ctx, options.ToolChatOptions, deltaChan)
 }
 
-<<<<<<< HEAD
 func getToolChatter(config common.ModelConfig) (llm.ToolChatter, error) {
 	providerType, err := getProviderType(config.Provider)
 	if err != nil {
 		return nil, err
 	}
-=======
-func getToolChatter(provider llm.ToolChatProvider, model string) (llm.ToolChatter, error) {
-	switch provider {
-	case llm.UnspecifiedToolChatProvider:
-		if strings.HasPrefix(model, "gpt") || strings.HasPrefix(model, "o1") || strings.HasPrefix(model, "o3") {
-			return llm.OpenaiToolChat{}, nil
-		}
->>>>>>> 0fa6b2c1
 
 	switch providerType {
 	case llm.OpenaiToolChatProviderType:
